import logging
import json
import os
from tempfile import mkstemp
from typing import Union, Any, Optional, Tuple, Dict

import requests
import globus_sdk
<<<<<<< HEAD

from typing import Union, Any, Optional
from globus_sdk import BaseClient
from globus_sdk.utils import slash_join
=======
from globus_sdk.authorizers import GlobusAuthorizer
from globus_sdk.base import BaseClient, slash_join
>>>>>>> ee914279
from mdf_toolbox import login, logout
from mdf_toolbox.globus_search.search_helper import SEARCH_LIMIT
from funcx.sdk.client import FuncXClient

from dlhub_sdk.config import DLHUB_SERVICE_ADDRESS, CLIENT_ID
from dlhub_sdk.utils.futures import DLHubFuture
from dlhub_sdk.utils.schemas import validate_against_dlhub_schema
from dlhub_sdk.utils.search import DLHubSearchHelper, get_method_details, filter_latest

# Directory for authentication tokens
_token_dir = os.path.expanduser("~/.dlhub/credentials")
logger = logging.getLogger(__name__)


class DLHubClient(BaseClient):
    """Main class for interacting with the DLHub service

    Holds helper operations for performing common tasks with the DLHub service. For example,
    `get_servables` produces a list of all servables registered with DLHub.

    The initializer offers several routes for authenticating with the services:

    1. **Token-based authentication**. The default route for login is to log in with your own
        Globus-associated account. Provided no arguments, the DLHub client will ask you
        to authenticate with Globus Auth then store your login tokens on your computer.
        The DLHub SDK will re-use these tokens unless you later call :meth:`.logout`
        or initialize the client with ``force_login=True`.
    2. **Pre-defined authorizers**. The alternate route is to create authorizers
       `using the Globus SDK directly <https://globus-sdk-python.readthedocs.io/en/stable/tutorial/>`_
        and providing that authorizer to the initializer (e.g., ``DLHubClient(dlhub_authorizer=auth)``).
        You must provide authorizers DLHub for all sub-services: Globus Search, FuncX, and OpenID.
    """

    def __init__(self, dlh_authorizer: Optional[GlobusAuthorizer] = None,
                 search_authorizer: Optional[GlobusAuthorizer] = None,
                 fx_authorizer: Optional[GlobusAuthorizer] = None,
                 openid_authorizer: Optional[GlobusAuthorizer] = None,
                 http_timeout: Optional[int] = None,
                 force_login: bool = False, **kwargs):
        """Initialize the client

        Args:
            http_timeout (int): Timeout for any call to service in seconds. (default is no timeout)
            force_login (bool): Whether to force a login to get new credentials.
                A login will always occur if ``dlh_authorizer`` or ``search_client``
                are not provided.
            no_local_server (bool): Disable spinning up a local server to automatically
                copy-paste the auth code. THIS IS REQUIRED if you are on a remote server.
                When used locally with no_local_server=False, the domain is localhost with
                a randomly chosen open port number.
                **Default**: ``True``.
            no_browser (bool): Do not automatically open the browser for the Globus Auth URL.
                Display the URL instead and let the user navigate to that location manually.
                **Default**: ``True``.
            dlh_authorizer (:class:`GlobusAuthorizer <globus_sdk.authorizers.base.GlobusAuthorizer>`):
                An authorizer instance used to communicate with DLHub.
                If ``None``, will be created from your account's credentials.
            search_authorizer (:class:`GlobusAuthorizer <globus_sdk.authorizers.base.GlobusAuthorizer>`):
                An authenticated SearchClient to communicate with Globus Search.
                If ``None``, will be created from your account's credentials.
            fx_authorizer (:class:`GlobusAuthorizer
                            <globus_sdk.authorizers.base.GlobusAuthorizer>`):
                An authorizer instance used to communicate with funcX.
                If ``None``, will be created from your account's credentials.
            openid_authorizer (:class:`GlobusAuthorizer
                            <globus_sdk.authorizers.base.GlobusAuthorizer>`):
                An authorizer instance used to communicate with OpenID.
                If ``None``, will be created from your account's credentials.
        Keyword arguments are the same as for :class:`BaseClient <globus_sdk.base.BaseClient>`.
        """

        authorizers = [dlh_authorizer, search_authorizer, openid_authorizer, fx_authorizer]
        # Get authorizers through Globus login if any are not provided
        if not all(a is not None for a in authorizers):
            # If some but not all were provided, warn the user they could be making a mistake
            if any(a is not None for a in authorizers):
                logger.warning('You have defined some of the authorizers but not all. DLHub is falling back to login. '
                               'You must provide authorizers for DLHub, Search, OpenID, FuncX.')

            fx_scope = "https://auth.globus.org/scopes/facd7ccc-c5f4-42aa-916b-a0e270e2c2a9/all"
            auth_res = login(services=["search", "dlhub",
                                       fx_scope, "openid"],
                             app_name="DLHub_Client",
                             make_clients=False,
                             client_id=CLIENT_ID,
                             clear_old_tokens=force_login,
                             token_dir=_token_dir,
                             no_local_server=kwargs.get("no_local_server", True),
                             no_browser=kwargs.get("no_browser", True))

            # Unpack the authorizers
            dlh_authorizer = auth_res["dlhub"]
            fx_authorizer = auth_res[fx_scope]
            openid_authorizer = auth_res['openid']
            search_authorizer = auth_res['search']

        # Define the subclients needed by the service
        self._fx_client = FuncXClient(fx_authorizer=fx_authorizer,
                                      search_authorizer=search_authorizer,
                                      openid_authorizer=openid_authorizer,
                                      no_local_server=kwargs.get("no_local_server", True),
                                      no_browser=kwargs.get("no_browser", True))
        self._search_client = globus_sdk.SearchClient(authorizer=search_authorizer,
                                                      http_timeout=5 * 60)

        # funcX endpoint to use
        self.fx_endpoint = '86a47061-f3d9-44f0-90dc-56ddc642c000'
        self.fx_cache = {}
        super(DLHubClient, self).__init__("DLHub", environment='dlhub',
                                          authorizer=dlh_authorizer,
                                          http_timeout=http_timeout,
                                          base_url=DLHUB_SERVICE_ADDRESS,
                                          **kwargs)

    def logout(self):
        """Remove credentials from your local system"""
        logout()

    @property
    def query(self):
        """Access a query of the DLHub Search repository"""
        return DLHubSearchHelper(search_client=self._search_client)

    def get_username(self):
        """Get the username associated with the current credentials"""

        res = self.get('/namespaces')
        return res.data['namespace']

    def get_servables(self, only_latest_version=True):
        """Get all of the servables available in the service

        Args:
            only_latest_version (bool): Whether to only return the latest version of each servable
        Returns:
            ([list]) Complete metadata for all servables found in DLHub
        """

        # Get all of the servables
        results, info = self.query.match_field('dlhub.type', 'servable') \
            .add_sort('dlhub.owner', ascending=True).add_sort('dlhub.name', ascending=False) \
            .add_sort('dlhub.publication_date', ascending=False).search(info=True)
        if info['total_query_matches'] > SEARCH_LIMIT:
            raise RuntimeError('DLHub contains more servables than we can return in one entry. '
                               'DLHub SDK needs to be updated.')

        if only_latest_version:
            # Sort out only the most recent versions (they come first in the sorted list
            names = set()
            output = []
            for r in results:
                name = r['dlhub']['shorthand_name']
                if name not in names:
                    names.add(name)
                    output.append(r)
            results = output

        # Add these to the cache
        for r in results:
            self.fx_cache[r['dlhub']['shorthand_name']] = r['dlhub']['funcx_id']

        return results

    def list_servables(self):
        """Get a list of the servables available in the service

        Returns:
            [string]: List of all servable names in username/servable_name format
        """

        servables = self.get_servables(only_latest_version=True)
        return [x['dlhub']['shorthand_name'] for x in servables]

    def get_task_status(self, task_id):
        """Get the status of a DLHub task.

        Args:
            task_id (string): UUID of the task
        Returns:
            dict: status block containing "status" key.
        """

        r = self._fx_client.get_task(task_id)
        return r

    def describe_servable(self, name):
        """Get the description for a certain servable

        Args:
            name (string): DLHub name of the servable of the form <user>/<servable_name>
        Returns:
            dict: Summary of the servable
        """
        split_name = name.split('/')
        if len(split_name) < 2:
            raise AttributeError('Please enter name in the form <user>/<servable_name>')

        # Create a query for a single servable
        query = self.query.match_servable('/'.join(split_name[1:])) \
            .match_owner(split_name[0]).add_sort("dlhub.publication_date", False) \
            .search(limit=1)

        # Raise error if servable is not found
        if len(query) == 0:
            raise AttributeError('No such servable: {}'.format(name))
        return query[0]

    def describe_methods(self, name, method=None):
        """Get the description for the method(s) of a certain servable

        Args:
            name (string): DLHub name of the servable of the form <user>/<servable_name>
            method (string): Optional: Name of the method
        Returns:
             dict: Description of a certain method if ``method`` provided, all methods
                if the method name was not provided.
        """

        metadata = self.describe_servable(name)
        return get_method_details(metadata, method)

    def run(self, name: str, inputs: Any, parameters: Optional[Dict[str, Any]] = None,
            asynchronous: bool = False, debug: bool = False, async_wait: float = 5,
            timeout: Optional[float] = None)\
            -> Union[
                DLHubFuture,
                Tuple[Any, Dict[str, Any]],
                Any
            ]:
        """Invoke a DLHub servable

        Args:
            name: DLHub name of the servable of the form <user>/<servable_name>
            inputs: Data to be used as input to the function. Can be a string of file paths or URLs
            parameters: Any optional parameters to pass to the function.
            asynchronous: Whether to return from the function immediately or wait for the execution to finish.
            debug: Whether to capture the standard out and error printed during execution
            async_wait: How many seconds to wait between checking async status
            timeout: How long to wait for a result to return. Only used for synchronous calls
        Returns:
            If asynchronous, a DLHubFuture for the execution
            If debug, the output of the function and dictionary holding the following information:
                - success: Whether the code inside ran without raising an exception
                - stdout/stderr: Captured standard output and error, if requested
                - timing: Execution time for the segment in seconds
                - exc: Captured exception object
                - error_message: Exception traceback
            If neither, the output of the function
        """

        if name not in self.fx_cache:
            # Look it up and add it to the cache, this will raise an exception if not found.
            serv = self.describe_servable(name)
            self.fx_cache.update({name: serv['dlhub']['funcx_id']})

        funcx_id = self.fx_cache[name]
        payload = {
            'inputs': inputs,
            'parameters': parameters,
            'debug': debug
        }
        task_id = self._fx_client.run(payload, endpoint_id=self.fx_endpoint, function_id=funcx_id)

        # Return the result
        future = DLHubFuture(self, task_id, async_wait, debug)
        return future.result(timeout=timeout) if not asynchronous else future

    def run_serial(self, servables, inputs, async_wait=5):
        """Invoke each servable in a serial pipeline.
        This function accepts a list of servables and will run each one,
        passing the output of one as the input to the next.

        Args:
             servables (list): A list of servable strings
             inputs: Data to pass to the first servable
             asycn_wait (float): Seconds to wait between status checks
        Returns:
            Results of running the servable
        """
        if not isinstance(servables, list):
            print("run_serial requires a list of servables to invoke.")

        serv_data = inputs
        for serv in servables:
            serv_data = self.run(serv, serv_data, async_wait=async_wait)
        return serv_data

    def get_result(self, task_id, verbose=False):
        """Get the result of a task_id

        Args:
            task_id str: The task's uuid
            verbose bool: whether or not to return the full dlhub response
        Returns:
            Reult of running the servable
        """

        result = self._fx_client.get_result(task_id)
        if isinstance(result, tuple) and not verbose:
            result = result[0]
        return result

    def publish_servable(self, model):
        """Submit a servable to DLHub

        If this servable has not been published before, it will be assigned a unique identifier.

        If it has been published before (DLHub detects if it has an identifier), then DLHub
        will update the servable to the new version.

        Args:
            model (BaseMetadataModel): Servable to be submitted
        Returns:
            (string): Task ID of this submission, used for checking for success
        """

        # Get the metadata
        metadata = model.to_dict(simplify_paths=True)

        # Mark the method used to submit the model
        metadata['dlhub']['transfer_method'] = {'POST': 'file'}

        # Validate against the servable schema
        validate_against_dlhub_schema(metadata, 'servable')

        # Wipe the fx cache so we don't keep reusing an old servable
        self.clear_funcx_cache()

        # Get the data to be submitted as a ZIP file
        fp, zip_filename = mkstemp('.zip')
        os.close(fp)
        os.unlink(zip_filename)
        try:
            model.get_zip_file(zip_filename)

            # Get the authorization headers
            headers = {}
            self.authorizer.set_authorization_header(headers)

            # Submit data to DLHub service
            with open(zip_filename, 'rb') as zf:
                reply = requests.post(
                    slash_join(self.base_url, 'publish'),
                    headers=headers,
                    files={
                        'json': ('dlhub.json', json.dumps(metadata), 'application/json'),
                        'file': ('servable.zip', zf, 'application/octet-stream')
                    }
                )

            # Return the task id
            if reply.status_code != 200:
                raise Exception(reply.text)
            return reply.json()['task_id']
        finally:
            os.unlink(zip_filename)

    def publish_repository(self, repository):
        """Submit a repository to DLHub for publication

        Args:
            repository (string): Repository to publish
        Returns:
            (string): Task ID of this submission, used for checking for success
        """

        # Publish to DLHub
        metadata = {"repository": repository}

        # Wipe the fx cache so we don't keep reusing an old servable
        self.clear_funcx_cache()

        response = self.post('publish_repo', json_body=metadata)

        task_id = response.data['task_id']
        return task_id

    def search(self, query, advanced=False, limit=None, only_latest=True):
        """Query the DLHub servable library

        By default, the query is used as a simple plaintext search of all model metadata.
        Optionally, you can provided an advanced query on any of the indexed fields in
        the DLHub model metadata by setting :code:`advanced=True` and following the guide for
        constructing advanced queries found in the
        `Globus Search documentation <https://docs.globus.org/api/search/search/#query_syntax>`_.

        Args:
             query (string): Query to be performed
             advanced (bool): Whether to perform an advanced query
             limit (int): Maximum number of entries to return
             only_latest (bool): Whether to return only the latest version of the model
        Returns:
            ([dict]): All records matching the search query
        """

        results = self.query.search(query, advanced=advanced, limit=limit)
        return filter_latest(results) if only_latest else results

    def search_by_servable(self, servable_name=None, owner=None, version=None,
                           only_latest=True, limit=None, get_info=False):
        """Search by the ownership, name, or version of a servable

        Args:
            servable_name (str): The name of the servable. **Default**: None, to match
                    all servable names.
            owner (str): The name of the owner of the servable. **Default**: ``None``,
                    to match all owners.
            version (int): Model version, which corresponds to the date when the
                servable was published. **Default**: ``None``, to match all versions.
            only_latest (bool): When ``True``, will only return the latest version
                    of each servable. When ``False``, will return all matching versions.
                    **Default**: ``True``.
            limit (int): The maximum number of results to return.
                    **Default:** ``None``, for no limit.
            get_info (bool): If ``False``, search will return a list of the results.
                    If ``True``, search will return a tuple containing the results list
                    and other information about the query.
                    **Default:** ``False``.

        Returns:
            If ``info`` is ``False``, *list*: The search results.
            If ``info`` is ``True``, *tuple*: The search results,
            and a dictionary of query information.
        """
        if not servable_name and not owner and not version:
            raise ValueError("One of 'servable_name', 'owner', or 'publication_date' is required.")

        # Perform the query
        results, info = (self.query.match_servable(servable_name=servable_name, owner=owner,
                                                   publication_date=version)
                         .search(limit=limit, info=True))

        # Filter out the latest models
        if only_latest:
            results = filter_latest(results)

        if get_info:
            return results, info
        return results

    def search_by_authors(self, authors, match_all=True, limit=None, only_latest=True):
        """Execute a search for servables from certain authors.

        Authors in DLHub may be different than the owners of the servable and generally are
        the people who developed functionality of a certain servable (e.g., the creators
        of the machine learning model used in a servable).

        If you want to search by ownership, see :meth:`search_by_servable`

        Args:
            authors (str or list of str): The authors to match. Names must be in
                "Family Name, Given Name" format
            match_all (bool): If ``True``, will require all authors be on any results.
                    If ``False``, will only require one author to be in results.
                    **Default**: ``True``.
            limit (int): The maximum number of results to return.
                    **Default:** ``None``, for no limit.
            only_latest (bool): When ``True``, will only return the latest version
                    of each servable. When ``False``, will return all matching versions.
                    **Default**: ``True``.

        Returns:
            [dict]: List of servables from the desired authors
        """
        results = self.query.match_authors(authors, match_all=match_all).search(limit=limit)
        return filter_latest(results) if only_latest else results

    def search_by_related_doi(self, doi, limit=None, only_latest=True):
        """Get all of the servables associated with a certain publication

        Args:
            doi (string): DOI of related paper
            limit (int): Maximum number of results to return
            only_latest (bool): Whether to return only the most recent version of the model
        Returns:
            [dict]: List of servables from the requested paper
        """

        results = self.query.match_doi(doi).search(limit=limit)
        return filter_latest(results) if only_latest else results

    def clear_funcx_cache(self, servable=None):
        """Remove functions from the cache. Either remove a specific servable or wipe the whole cache.

        Args:
            Servable: str
                The name of the servable to remove. Default None
        """

        if servable:
            del (self.fx_cache[servable])
        else:
            self.fx_cache = {}

        return self.fx_cache<|MERGE_RESOLUTION|>--- conflicted
+++ resolved
@@ -6,15 +6,11 @@
 
 import requests
 import globus_sdk
-<<<<<<< HEAD
 
 from typing import Union, Any, Optional
 from globus_sdk import BaseClient
 from globus_sdk.utils import slash_join
-=======
 from globus_sdk.authorizers import GlobusAuthorizer
-from globus_sdk.base import BaseClient, slash_join
->>>>>>> ee914279
 from mdf_toolbox import login, logout
 from mdf_toolbox.globus_search.search_helper import SEARCH_LIMIT
 from funcx.sdk.client import FuncXClient
