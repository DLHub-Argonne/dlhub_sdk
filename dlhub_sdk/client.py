from dlhub_sdk.utils.schemas import validate_against_dlhub_schema
from dlhub_sdk.config import (
    DLHUB_AT_OPTNAME, DLHUB_AT_EXPIRES_OPTNAME, DLHUB_RT_OPTNAME,
    lookup_option, write_option, format_output, remove_option,
    internal_auth_client, check_logged_in, safeprint, DLHUB_SERVICE_ADDRESS)
from tempfile import mkstemp
<<<<<<< HEAD
import pickle as pkl
=======

>>>>>>> 5c99f94c
import pandas as pd
import globus_sdk
import platform
import requests
import codecs
import boto3
import json
import uuid
import os


class DLHubClient:
    """Main class for interacting with the DLHub service

    Holds helper operations for performing common tasks with the DLHub service. For example,
    `get_servables` produces a list of all servables registered with DLHub."""


    def __init__(self, timeout=None):
        """Initialize the client

        Args:
            timeout (int): Timeout for any call to service. (default is no timeout)
            """
        self.timeout = timeout

    def _get_servables(self):
        """Get all of the servables available in the service

        Returns:
            (pd.DataFrame) Summary of all the models available in the service
        """
        r = requests.get("{service}/servables".format(
            service=DLHUB_SERVICE_ADDRESS), timeout=self.timeout)
        return pd.DataFrame(r.json())

    def get_servables(self):
        """Get all of the servables available in the service

        This is for backwards compatibility. Previous demos relied on this function
        prior to it being made an internal function.

        Returns:
            (pd.DataFrame) Summary of all the models available in the service
        """

        return self._get_servables()

    def list_servables(self):
        """Get a list of the servables available in the service

        Returns:
            (pd.DataFrame) Summary of all the models available in the service
        """
        df_tmp = self._get_servables()
        return df_tmp['name']

    def get_id_by_name(self, name):
        """Get the ID of a DLHub servable by name

        Args:
            name (string): Name of the servable
        Returns:
            (string) UUID of the servable
        """

        df_tmp = self._get_servables()
        serv = df_tmp[df_tmp.name == name]
        return serv.iloc[0]['uuid']

<<<<<<< HEAD
    def run(self, servable_id, inputs, input_type='json'):
=======
    def describe_servable(self, servable_id=None, servable_name=None):
        """Get a list of the servables available in the service
        Args:
            servable_id (string): ID of the servable
            servable_name (string): Name of the servable
        Returns:
            (pd.DataFrame) Summary of the servable
        """

        df_tmp = self._get_servables()
        serv = pd.DataFrame({})
        if servable_id:
            serv = df_tmp[df_tmp.uuid == servable_id]
        elif servable_name:
            serv = df_tmp[df_tmp.name == servable_name]
        return serv.iloc[0]

    def run(self, servable_id, data):
>>>>>>> 5c99f94c
        """Invoke a DLHub servable

        Args:
            servable_id (string): UUID of the servable
            inputs: Data to be used as input to the function. Can be a string of file paths or URLs
            input_type (string): How to send the data to DLHub. Can be "python" (which pickles
                the data), "json" (which uses JSON to serialize the data), or "files" (which
                sends the data as files).
        Returns:
            Reply from the service
        """
        servable_path = '{service}/servables/{servable_id}/run'.format(
            service=DLHUB_SERVICE_ADDRESS, servable_id=servable_id)

        # Prepare the data to be sent to DLHub
        if input_type == 'python':
            data = {'python': codecs.encode(pkl.dumps(inputs), 'base64').decode()}
        elif input_type == 'json':
            data = {'data': inputs}
        elif input_type == 'files':
            raise NotImplementedError('Files support is not yet implemented')
        else:
            raise ValueError('Input type not recognized: {}'.format(input_type))

        # Send the data to DLHub
        r = requests.post(servable_path, json=data, timeout=self.timeout)
        if r.status_code is not 200:
            raise Exception(r)

        # Return the result
        return r.json()

    def publish_servable(self, model):
        """Submit a servable to DLHub

        If this servable has not been published before, it will be assigned a unique identifier.

        If it has been published before (DLHub detects if it has an identifier), then DLHub
        will update the model to the new version.

        Args:
            model (BaseMetadataModel): Model to be submitted
        Returns:
            (string) Task ID of this submission, used for checking for success
        """

        # If unassigned, give the model a UUID
        if model.dlhub_id is None:
            model.assign_uuid()

        # Get the metadata
        metadata = model.to_dict(simplify_paths=True)

        # Validate against the servable schema
        validate_against_dlhub_schema(metadata, 'servable')

        # Stage data for DLHub to access
        staged_path = self._stage_data(model)
        # Mark the method used to submit the model
        metadata['dlhub']['transfer_method'] = {'S3': staged_path}

        # Publish to DLHub
        response = requests.post('{service}/publish'.format(service=DLHUB_SERVICE_ADDRESS),
                                 json=metadata, timeout=self.timeout)

        task_id = response.json()['task_id']
        return task_id

    def publish_repository(self, repository):
        """Submit a repository to DLHub for publication

        Args:
            repository (string): Repository to publish
        Returns:
            (string) Task ID of this submission, used for checking for success
        """


        # Get the metadata
        # metadata = model.to_dict(simplify_paths=True)
        # Validate against the servable schema
        # validate_against_dlhub_schema(metadata, 'servable')

        # Publish to DLHub
        metadata = {"repository": repository}
        response = requests.post('{service}/publish_repo'.format(service=DLHUB_SERVICE_ADDRESS),
                                 json=metadata, timeout=self.timeout)

        task_id = response.json()['task_id']
        return task_id


    def _stage_data(self, servable):
        """
        Stage data to the DLHub service.

        :param data_path: The data to upload
        :return str: path to the data on S3
        """
        s3 = boto3.resource('s3')

        # Generate a uuid to deposit the data
        dest_uuid = str(uuid.uuid4())
        dest_dir = 'servables/'
        bucket_name = 'dlhub-anl'

        fp, zip_filename = mkstemp('.zip')
        os.close(fp)
        os.unlink(zip_filename)

        try:
            servable.get_zip_file(zip_filename)

            destpath = os.path.join(dest_dir, dest_uuid, zip_filename.split("/")[-1])
            print("Uploading: {}".format(zip_filename))
            res = s3.Object(bucket_name, destpath).put(ACL="public-read",
                                                       Body=open(zip_filename, 'rb'))
            staged_path = os.path.join("s3://", bucket_name, dest_dir, dest_uuid)
            return staged_path
        except Exception as e:
            print("Publication error: {}".format(e))
        finally:
            os.unlink(zip_filename)

    def _store_config(self, token_response):
        """
        Store the tokens on disk.

        :param token_response:
        :return:
        """
        tkn = token_response.by_resource_server

        search_at = tkn['search.api.globus.org']['access_token']
        search_rt = tkn['search.api.globus.org']['refresh_token']
        search_at_expires = tkn['search.api.globus.org']['expires_at_seconds']

        write_option(DLHUB_RT_OPTNAME, search_rt)
        write_option(DLHUB_AT_OPTNAME, search_at)
        write_option(DLHUB_AT_EXPIRES_OPTNAME, search_at_expires)

    def _revoke_current_tokens(self, native_client):
        for token_opt in (DLHUB_RT_OPTNAME, DLHUB_AT_OPTNAME):
            token = lookup_option(token_opt)
            if token:
                native_client.aotuh2_revoke_token(token)

    def _do_login_flow(self):
        """
        Do the globus native client login flow.

        :return:
        """

        native_client = internal_auth_client()

        label = platform.node() or None

        # TODO: Change this to dlhub's scope.
        SEARCH_ALL_SCOPE = 'urn:globus:auth:scope:search.api.globus.org:all'

        native_client.oauth2_start_flow(
            requested_scopes=SEARCH_ALL_SCOPE,
            refresh_tokens=True, prefill_named_grant=label)
        linkprompt = 'Please log into Globus here'
        safeprint('{0}:\n{1}\n{2}\n{1}\n'
                  .format(linkprompt, '-' * len(linkprompt),
                          native_client.oauth2_get_authorize_url()))
        auth_code = input(
            'Enter the resulting Authorization Code here:\n').strip()
        tkn = native_client.oauth2_exchange_code_for_tokens(auth_code)
        self._revoke_current_tokens(native_client)
        self._store_config(tkn)

    def logout(self):
        """
        Perform a globus logout
        :return:
        """
        safeprint(u'Logging out of DLHub CLI\n')

        native_client = internal_auth_client()

        # remove tokens from config and revoke them
        # also, track whether or not we should print the rescind help
        for token_opt in (DLHUB_RT_OPTNAME, DLHUB_AT_OPTNAME):
            # first lookup the token -- if not found we'll continue
            token = lookup_option(token_opt)
            if not token:
                safeprint(('Warning: Found no token named "{}"! '
                           'Recommend rescinding consent').format(token_opt))
                continue
            # token was found, so try to revoke it
            try:
                native_client.oauth2_revoke_token(token)
            # if we network error, revocation failed -- print message and abort so
            # that we can revoke later when the network is working
            except globus_sdk.NetworkError:
                safeprint(('Failed to reach Globus to revoke tokens. '
                           'Because we cannot revoke these tokens, cancelling '
                           'logout'))
                return
            # finally, we revoked, so it's safe to remove the token
            remove_option(token_opt)

        # remove expiration time, just for cleanliness
        remove_option(DLHUB_AT_EXPIRES_OPTNAME)

        # if print_rescind_help is true, we printed warnings above
        # so, jam out an extra newline as a separator
        safeprint("Logged out")

    def login(self, force=None):
        """
        Perform a globus auth native client login.

        :return:
        """

        if not force and check_logged_in():
            safeprint('You are already logged in!')
            return

        self._do_login_flow()<|MERGE_RESOLUTION|>--- conflicted
+++ resolved
@@ -4,18 +4,13 @@
     lookup_option, write_option, format_output, remove_option,
     internal_auth_client, check_logged_in, safeprint, DLHUB_SERVICE_ADDRESS)
 from tempfile import mkstemp
-<<<<<<< HEAD
 import pickle as pkl
-=======
-
->>>>>>> 5c99f94c
 import pandas as pd
 import globus_sdk
 import platform
 import requests
 import codecs
 import boto3
-import json
 import uuid
 import os
 
@@ -25,7 +20,6 @@
 
     Holds helper operations for performing common tasks with the DLHub service. For example,
     `get_servables` produces a list of all servables registered with DLHub."""
-
 
     def __init__(self, timeout=None):
         """Initialize the client
@@ -79,9 +73,6 @@
         serv = df_tmp[df_tmp.name == name]
         return serv.iloc[0]['uuid']
 
-<<<<<<< HEAD
-    def run(self, servable_id, inputs, input_type='json'):
-=======
     def describe_servable(self, servable_id=None, servable_name=None):
         """Get a list of the servables available in the service
         Args:
@@ -99,8 +90,7 @@
             serv = df_tmp[df_tmp.name == servable_name]
         return serv.iloc[0]
 
-    def run(self, servable_id, data):
->>>>>>> 5c99f94c
+    def run(self, servable_id, inputs, input_type='json'):
         """Invoke a DLHub servable
 
         Args:
@@ -191,7 +181,6 @@
 
         task_id = response.json()['task_id']
         return task_id
-
 
     def _stage_data(self, servable):
         """
