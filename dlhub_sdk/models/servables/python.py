"""Tools to annotate generic operations (e.g., class method calls) in Python"""
import pickle as pkl
import importlib
from inspect import Signature

from dlhub_sdk.models.servables import BaseServableModel, ArgumentTypeMetadata
from dlhub_sdk.utils.types import compose_argument_block
from dlhub_sdk.utils.inspect import signature_to_input, signature_to_output


class BasePythonServableModel(BaseServableModel):
    """Describes a static python function to be run"""

    def set_unpack_inputs(self, x, method_name='run'):
        """Define whether the inputs need to be unpacked before executing the function

        Set to `true` if the function takes more than one input. Otherwise, the default is `False`

        Args:
            x (bool): Desired setting
            method_name (str): Name of the method to modify
        Returns:
            (BasePythonServableModel): self
        """

        if self.servable.methods[method_name].input.type not in ['list', 'tuple']:
            raise ValueError('Only "list" and "tuple" inputs are compatible with unpacking')
        self.servable.methods[method_name].method_details['unpack'] = x
        return self

    @classmethod
    def create_model(cls, method, function_kwargs=None) -> 'BasePythonServableModel':
        """Initialize a model for a python object

        Args:
            method (string): Name of the method for this class
            function_kwargs (dict): Names and values of any other argument of the function to set
                the values must be JSON serializable.
        """
        output = cls()

        # Get default values
        if function_kwargs is None:
            function_kwargs = dict()

        # Set values
        output.register_function("run", {}, {}, function_kwargs, {'method_name': method})
        return output

    def set_inputs(self, data_type, description, shape=(), item_type=None, **kwargs):
        """Define the inputs to the default ("run") function

        Args:
            data_type (string): Type of the input data
            description (string): Human-friendly description of the data
            shape (list): Required for data_type of list or ndarray. Use `None` for dimensions that
                can have any numbers of values
            item_type (string/dict): Description of the item type. Required for data_type = list
        """
        args = compose_argument_block(data_type, description, shape, item_type, **kwargs)

        # Set the inputs
        self.servable.methods["run"].input = ArgumentTypeMetadata.parse_obj(args)
        return self

    def set_input_description(self, description, method='run'):
        """Set the human-readable description for this servable's inputs

        This method can be called when implementing a Keras, PyTorch, etc. servable to fill in
        an empty input description.

        Args:
            description (string): Human-readable description of the servable's inputs
            method (string): Name of the servable method to apply description to (by default, 'run')
        """

        self.servable.methods[method].input.description = description
        return self

    def set_output_description(self, description, method='run'):
        """Set the human-readable description for this servable's inputs

        This method can be called when implementing a Keras, PyTorch, etc. servable to fill in
        an empty input description.

        Args:
            description (string): Human-readable description of the servable's inputs
            method (string): Name of the servable method to apply description to (by default, 'run')
        """

        self.servable.methods[method].output.description = description
        return self

    def set_outputs(self, data_type, description, shape=(), item_type=None, **kwargs):
        """Define the outputs to the default ("run") function

        Args:
            data_type (string): Type of the output data
            description (string): Human-friendly description of the data
            shape (list): Required for data_type of ndarray. Use `None` for dimensions that
                can have any numbers of values
            item_type (string): Description of the type of item in a list
        """

        args = compose_argument_block(data_type, description, shape, item_type, **kwargs)
        self.servable.methods["run"].output = ArgumentTypeMetadata.parse_obj(args)
        return self


class PythonClassMethodModel(BasePythonServableModel):
    """Model for describing servables where the function to be performed is a method of a class.

    To use this model, you must define the path to the pickled object and the function of that
    object to be called. Any additional libraries (beyond the standard libraries) required
    to run the library and their versions must also be specified. You may also specify
    any arguments of the class that should be set as defaults."""

    @classmethod
    def create_model(cls, path, method, function_kwargs=None, *, auto_inspect=False) -> 'PythonClassMethodModel':
        """Initialize a model for a python object

        Args:
            path (string): Path to a pickled Python file
            method (string): Name of the method for this class
            function_kwargs (dict): Names and values of any other argument of the function to set
                the values must be JSON serializable.
            auto_inspect (boolean): Whether or not to attempt to automatically extract inputs from the function
        """
        output = super(PythonClassMethodModel, cls).create_model(method, function_kwargs)

        output.add_file(path, 'pickle')

        # Get the class name
        with open(path, 'rb') as fp:
            obj = pkl.load(fp)
            class_name = '{}.{}'.format(obj.__class__.__module__, obj.__class__.__name__)

        output.servable.methods["run"].method_details.update({
            'class_name': class_name
        })

        if auto_inspect:
            func = getattr(obj, method)

            output = add_extracted_metadata(func, output)

        return output

    def _get_handler(self):
        return 'python.PythonClassMethodServable'

    def _get_type(self):
        return 'Python class method'


class PythonStaticMethodModel(BasePythonServableModel):
    """Model for a servable that calls a Python static method. Static methods can be called
    without any other context, unlike the class methods in PickledClassServableModelBase.

    An example static method is the sqrt operation from numpy, `numpy.sqrt`. You can make a model
    of this function by calling :code:`PythonStaticMethodModel.from_function_pointer(numpy.sqrt)`.
    """

    @classmethod
<<<<<<< HEAD
    def create_model(cls, module=None, method=None, autobatch=False, function_kwargs=None, *, f=None):
=======
    def create_model(cls, module=None, method=None, autobatch=False, function_kwargs=None, *, f=None, auto_inspect=False):
>>>>>>> 9310f717
        """Initialize the method based on the provided arguments

        Args:
            module (string): Name of the module holding the function
            method (string): Name of the method for this class
            autobatch (bool): Whether to automatically run this function on a list of inputs.
                Calls :code:`map(f, list)`
            function_kwargs (dict): Names and values of any other argument of the function to set
                the values must be JSON serializable.
<<<<<<< HEAD
            f (object): Function pointer to the Python function to be published
        Raises:
            TypeError: If there is no valid way to process the given arguments
        """
        # determine which set of acceptable parameters was given, or err if invalid (valid would be f | module & method)
        if f is not None:
            module, method = f.__module__, f.__name__  # if f is provided, assign its module and method names
        elif module is None or method is None:
=======
            f (object): function pointer to the desired python function
            auto_inspect (boolean): Whether or not to attempt to automatically extract inputs from the function
        Raises:
            TypeError: If there is no valid way to process the given arguments
        """
        # if a pointer is provided, get the module and method
        if f is not None:
            module, method = f.__module__, f.__name__
            func = f
        # if it is not, ensure both the module and method are provided and get the function pointer
        elif module is not None and method is not None:
            module_obj = importlib.import_module(module)
            func = getattr(module_obj, method)
        else:
>>>>>>> 9310f717
            raise TypeError("PythonStaticMethodModel.create_model was not provided valid arguments. Please provide either a funtion pointer"
                            " or the module and name of the desired static function")

        output = super(PythonStaticMethodModel, cls).create_model(method, function_kwargs)

        output.servable.methods["run"].method_details.update({
            'module': module,
            'autobatch': autobatch
        })

        if auto_inspect:
            output = add_extracted_metadata(func, output)

        return output

    @classmethod
    def from_function_pointer(cls, f, autobatch=False, function_kwargs=None):
        """Construct the module given a function pointer
        Args:
            f (object): Function pointer to the Python function to be published
            autobatch (bool): Whether to run function on an iterable of entries
            function_kwargs (dict): Any default options for this function
        """
        return cls.create_model(f=f, autobatch=autobatch, function_kwargs=function_kwargs)

    def _get_handler(self):
        return 'python.PythonStaticMethodServable'

    def _get_type(self):
        return 'Python static method'


def add_extracted_metadata(func, model: BasePythonServableModel) -> BasePythonServableModel:
    """Helper function for adding generated input/output metadata to a model object
    Args:
        func: a pointer to the function whose data is to be extracted
        model (BasePythonServableModel): the model who needs its data to be updated
    Returns:
        (BasePythonServableModel): the model that was given after it is updated
    """
    sig = Signature.from_callable(func)
    model = model.set_inputs(**signature_to_input(sig))
    model = model.set_outputs(**signature_to_output(sig))
    return model<|MERGE_RESOLUTION|>--- conflicted
+++ resolved
@@ -162,11 +162,7 @@
     """
 
     @classmethod
-<<<<<<< HEAD
-    def create_model(cls, module=None, method=None, autobatch=False, function_kwargs=None, *, f=None):
-=======
     def create_model(cls, module=None, method=None, autobatch=False, function_kwargs=None, *, f=None, auto_inspect=False):
->>>>>>> 9310f717
         """Initialize the method based on the provided arguments
 
         Args:
@@ -176,16 +172,6 @@
                 Calls :code:`map(f, list)`
             function_kwargs (dict): Names and values of any other argument of the function to set
                 the values must be JSON serializable.
-<<<<<<< HEAD
-            f (object): Function pointer to the Python function to be published
-        Raises:
-            TypeError: If there is no valid way to process the given arguments
-        """
-        # determine which set of acceptable parameters was given, or err if invalid (valid would be f | module & method)
-        if f is not None:
-            module, method = f.__module__, f.__name__  # if f is provided, assign its module and method names
-        elif module is None or method is None:
-=======
             f (object): function pointer to the desired python function
             auto_inspect (boolean): Whether or not to attempt to automatically extract inputs from the function
         Raises:
@@ -200,7 +186,6 @@
             module_obj = importlib.import_module(module)
             func = getattr(module_obj, method)
         else:
->>>>>>> 9310f717
             raise TypeError("PythonStaticMethodModel.create_model was not provided valid arguments. Please provide either a funtion pointer"
                             " or the module and name of the desired static function")
 
