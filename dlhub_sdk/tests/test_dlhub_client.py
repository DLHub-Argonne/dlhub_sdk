import os
from typing import Dict

import mdf_toolbox
from pytest import fixture, raises, mark
<<<<<<< HEAD
from pytest_mock import mocker  # your editor may fail to detect its usage
=======
from pytest_mock import mocker  # noqa: F401 (flake8 cannot detect usage)
>>>>>>> 9310f717

from dlhub_sdk.models.servables.python import PythonStaticMethodModel
from dlhub_sdk.utils.futures import DLHubFuture
from dlhub_sdk.client import DLHubClient


# github specific declarations
client_id = os.getenv('CLIENT_ID')
client_secret = os.getenv('CLIENT_SECRET')
fx_scope = "https://auth.globus.org/scopes/facd7ccc-c5f4-42aa-916b-a0e270e2c2a9/all"
is_gha = os.getenv('GITHUB_ACTIONS')


@fixture()
def dl():
    if is_gha:
        # Get the services via a confidential log in
        services = ["search", "dlhub", fx_scope, "openid"]
        auth_res = mdf_toolbox.confidential_login(client_id=client_id,
                                                  client_secret=client_secret,
                                                  services=services,
                                                  make_clients=False)
        return DLHubClient(
            dlh_authorizer=auth_res["dlhub"], fx_authorizer=auth_res[fx_scope],
            openid_authorizer=auth_res['openid'], search_authorizer=auth_res['search'],
            force_login=False, http_timeout=10
        )
    else:
        return DLHubClient(http_timeout=10)


def test_get_servables(dl):
    r = dl.get_servables()
    assert isinstance(r, list)
    assert 'dlhub' in r[0]

    # Make sure there are no duplicates
    assert len(r) == len(set(i['dlhub']['shorthand_name'] for i in r))

    # Get with all versions of the model
    r = dl.get_servables(False)
    assert len(r) != len(set(i['dlhub']['shorthand_name'] for i in r))

    # Get all servable names
    r = dl.list_servables()
    assert len(r) > 0
    assert 'dlhub.test_gmail/1d_norm' in r


def test_run(dl):
    user = "aristana_uchicago"
    name = "noop_v11"  # published 2/22/2022
    data = True  # accepts anything as input, but listed as Boolean in DLHub

    # Test a synchronous request
    res = dl.run("{}/{}".format(user, name), data, timeout=60)
    # res[0] contains model results, res[1] contains event data JSON
    assert res == 'Hello world!'

    # Do the same thing with debug mode
    res = dl.run("{}/{}".format(user, name), data, timeout=60, debug=True)
    # res[0] contains model results, res[1] contains event data JSON
    assert res[0] == 'Hello world!'
    assert isinstance(res[1], dict)

    # Test an asynchronous request
    res = dl.run("{}/{}".format(user, name), data, asynchronous=True)
    assert isinstance(res, DLHubFuture)
    assert res.result(timeout=60) == 'Hello world!'


<<<<<<< HEAD
def test_submit(dl, mocker):
=======
# @mark.skipif(not is_gha, reason='Avoid running this test except on larger-scale tests of the system')
# @mark.skip
def test_submit(dl, mocker):  # noqa: F811 (flake8 does not understand usage)
>>>>>>> 9310f717
    # Make an example function
    model = PythonStaticMethodModel.create_model('numpy.linalg', 'norm')
    model.dlhub.test = True
    model.set_name('1d_norm')
    model.set_title('Norm of a 1D Array')
    model.set_inputs('ndarray', 'Array to be normed', shape=[None])
    model.set_outputs('number', 'Norm of the array')

    # make dummy reply for patch to return
    class DummyReply:
        def __init__(self) -> None:
            self.status_code = 200

<<<<<<< HEAD
        def json(self) -> dict[str, str]:
=======
        def json(self) -> Dict[str, str]:
>>>>>>> 9310f717
            return {"task_id": "bf06d72e-0478-11ed-97f9-4b1381555b22"}  # valid task id, status is known to be FAILED

    # patch requests.post
    mocker.patch("requests.post", return_value=DummyReply())

    # Submit the model
    task_id = dl.publish_servable(model)
    assert task_id == "bf06d72e-0478-11ed-97f9-4b1381555b22"

    # Submit the model using easy publish
<<<<<<< HEAD
    task_id = dl.easy_publish("Norm of a 1D Array", "Developer, Some", "1d_norm", "static_method", {"module": "numpy.linalg", "method": "norm"},
                              [["University of Chicago"]], "not-a-real-doi")
=======
    task_id = dl.easy_publish("Validate dl.run Calls", "Darling, Isaac", "validate_run", "static_method",
                              {"module": "dlhub_sdk.utils.validation", "method": "validate"})
>>>>>>> 9310f717
    assert task_id == "bf06d72e-0478-11ed-97f9-4b1381555b22"


def test_describe_model(dl):
    # Find the 1d_norm function from the test user (should be there)
    description = dl.describe_servable('dlhub.test_gmail/1d_norm')
    assert 'dlhub.test_gmail' == description['dlhub']['owner']
    assert '1d_norm' == description['dlhub']['name']

    # Give it a bogus name, check the error
    with raises(AttributeError) as exc:
        dl.describe_servable('dlhub.test_gmail/nonexistant')
    assert 'No such servable' in str(exc)

    # Get only the method details
    expected = dict(description['servable']['methods'])
    del expected['run']['method_details']
    methods = dl.describe_methods('dlhub.test_gmail/1d_norm')
    assert expected == methods

    method = dl.describe_methods('dlhub.test_gmail/1d_norm', 'run')
    assert expected['run'] == method

    with raises(ValueError) as exc:
        dl.describe_methods('dlhub.test_gmail/1d_norm', 'notamethod')
    assert 'No such method' in str(exc)


def test_search_by_servable(dl):
    with raises(ValueError) as exc:
        dl.search_by_servable()
    assert str(exc.value).startswith("One of")

    # Search for all models owned by "dlhub.test_gmail"
    res = dl.search_by_servable(owner="dlhub.test_gmail", only_latest=False)
    isinstance(res, list)
    assert len(res) > 1

    # TODO: This test will break if we ever delete models after unit tests
    # Get only those that are named 1d_norm
    res = dl.search_by_servable(owner="dlhub.test_gmail", servable_name="1d_norm", only_latest=False)
    assert {'1d_norm'} == set(x['dlhub']['name'] for x in res)
    # TODO: Converting to int is a hack to deal with strings in Search
    most_recent = max(int(x['dlhub']['publication_date']) for x in res)

    # Get only the latest one
    res = dl.search_by_servable(owner="dlhub.test_gmail", servable_name="1d_norm", only_latest=True)
    assert 1 == len(res)
    assert most_recent == int(res[0]['dlhub']['publication_date'])

    # Specify a version
    res = dl.search_by_servable(owner="dlhub.test_gmail", servable_name="1d_norm", version=most_recent)
    assert len(res) == 1
    assert most_recent == int(res[0]['dlhub']['publication_date'])

    # Get the latest one, and return search information
    res, info = dl.search_by_servable(owner="dlhub.test_gmail", servable_name="1d_norm",
                                      only_latest=False, get_info=True)
    assert len(res) > 0
    assert isinstance(info, dict)
    assert 'dlhub' in res[0]


def test_query_authors(dl):
    # Make sure we get at least one author
    res = dl.search_by_authors('Cherukara')
    assert len(res) > 0

    # Search with firstname and last name
    res = dl.search_by_authors('Cherukara, Mathew')
    assert len(res) > 0

    # Test with the middle initial
    res = dl.search_by_authors(['Cherukara, Mathew J'])
    assert len(res) > 0

    # Test searching with multiple authors, allow partial matches
    res = dl.search_by_authors(['Cherukara, Mathew J', 'Not, Aperson'], match_all=False)
    assert len(res) > 0

    # Test with authors from the paper, and require all
    res = dl.search_by_authors(['Cherukara, Mathew J', 'Not, Aperson'], match_all=True)
    assert len(res) == 0

    # Advanced query to do both search by author and something else
    res = dl.query.match_doi("10.1038/s41598-018-34525-1").match_authors('Not, Aperson').search()
    assert len(res) == 0

    # Make sure that passing no authors is a no-op function
    res = dl.query.match_doi("10.1038/s41598-018-34525-1").match_authors([]).search()
    assert len(res) > 0


def test_query_by_paper(dl):
    res = dl.search_by_related_doi("10.1038/s41598-018-34525-1")
    assert len(res) > 0


def test_query_domains(dl):
    # Must match at last the Cherukara model
    res = dl.query.match_domains('materials science').search()
    assert len(res) > 0
    res = dl.query.match_domains(['materials science']).search()
    assert len(res) > 0

    # Match all means this will return nothing
    res = dl.query.match_domains(['materials science', 'not a domain']).search()
    assert len(res) == 0

    # Not matching all should find something
    res = dl.query.match_domains(['materials science', 'not a domain'],
                                 match_all=False).search()
    assert len(res) > 0


def test_basic_search(dl):
    # Should at least hit the Cherukara model
    res = dl.search('"coherent"')
    assert len(res) > 0

    res = dl.search('servable.type:"Keras Model" AND dlhub.domains:"materials science"', advanced=True)
    assert len(res) > 0

    # Test another query from the documentation
    res = dl.query.match_term('servable.type', '"Keras Model"') \
        .match_domains('chemistry').search()
    assert isinstance(res, list)


@mark.skipif(not is_gha, reason='Namespace test is only valid with credentials used on GHA')
def test_namespace(dl):
    assert dl.get_username().endswith('_clients')


def test_status(dl):
    future = dl.run('aristana_uchicago/noop_v11', True, asynchronous=True)
    # Need spec for Fx status returns
    assert isinstance(dl.get_task_status(future.task_id), dict)<|MERGE_RESOLUTION|>--- conflicted
+++ resolved
@@ -3,11 +3,7 @@
 
 import mdf_toolbox
 from pytest import fixture, raises, mark
-<<<<<<< HEAD
-from pytest_mock import mocker  # your editor may fail to detect its usage
-=======
 from pytest_mock import mocker  # noqa: F401 (flake8 cannot detect usage)
->>>>>>> 9310f717
 
 from dlhub_sdk.models.servables.python import PythonStaticMethodModel
 from dlhub_sdk.utils.futures import DLHubFuture
@@ -79,13 +75,9 @@
     assert res.result(timeout=60) == 'Hello world!'
 
 
-<<<<<<< HEAD
-def test_submit(dl, mocker):
-=======
 # @mark.skipif(not is_gha, reason='Avoid running this test except on larger-scale tests of the system')
 # @mark.skip
 def test_submit(dl, mocker):  # noqa: F811 (flake8 does not understand usage)
->>>>>>> 9310f717
     # Make an example function
     model = PythonStaticMethodModel.create_model('numpy.linalg', 'norm')
     model.dlhub.test = True
@@ -99,11 +91,7 @@
         def __init__(self) -> None:
             self.status_code = 200
 
-<<<<<<< HEAD
-        def json(self) -> dict[str, str]:
-=======
         def json(self) -> Dict[str, str]:
->>>>>>> 9310f717
             return {"task_id": "bf06d72e-0478-11ed-97f9-4b1381555b22"}  # valid task id, status is known to be FAILED
 
     # patch requests.post
@@ -114,13 +102,8 @@
     assert task_id == "bf06d72e-0478-11ed-97f9-4b1381555b22"
 
     # Submit the model using easy publish
-<<<<<<< HEAD
     task_id = dl.easy_publish("Norm of a 1D Array", "Developer, Some", "1d_norm", "static_method", {"module": "numpy.linalg", "method": "norm"},
                               [["University of Chicago"]], "not-a-real-doi")
-=======
-    task_id = dl.easy_publish("Validate dl.run Calls", "Darling, Isaac", "validate_run", "static_method",
-                              {"module": "dlhub_sdk.utils.validation", "method": "validate"})
->>>>>>> 9310f717
     assert task_id == "bf06d72e-0478-11ed-97f9-4b1381555b22"
 
 
