language: python
python:
<<<<<<< HEAD
  - '3.6'
=======
  - "3.6"
cache: pip
>>>>>>> d1257618
env:
  - KERAS_VERSION=2.1.3
  - KERAS_VERSION=2.2.2
before_install:
  - openssl aes-256-cbc -K $encrypted_ac5a6dd41c09_key -iv $encrypted_ac5a6dd41c09_iv
    -in test-files/.globus.cfg.enc -out test-files/.globus.cfg -d
  - cp test-files/.globus.cfg ~/
install:
  - pip install --upgrade pip setuptools wheel
  - pip install -e .
  - pip install coveralls
  - pip install --only-binary=numpy,scipy -r requirements.txt
  - pip install -r example-requirements.txt
  - pip install keras==$KERAS_VERSION
  - pip list
script:
  - nosetests --with-coverage --cover-package=dlhub_sdk
  - cd examples
  - "./run_examples.sh"
  - cd ..
after_success: coveralls<|MERGE_RESOLUTION|>--- conflicted
+++ resolved
@@ -1,11 +1,7 @@
 language: python
 python:
-<<<<<<< HEAD
-  - '3.6'
-=======
   - "3.6"
 cache: pip
->>>>>>> d1257618
 env:
   - KERAS_VERSION=2.1.3
   - KERAS_VERSION=2.2.2
